--- conflicted
+++ resolved
@@ -5,11 +5,7 @@
 
 setup(
     name='gnomic',
-<<<<<<< HEAD
-    version='0.7.0',
-=======
     version='1.0.0',
->>>>>>> 9dcb528f
     packages=find_packages(exclude=['*tests*']),
     license='Apache',
     author='Lars Schöning',
