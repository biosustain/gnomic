[aliases]
test=pytest

[bumpversion]
message = chore: release {new_version}
<<<<<<< HEAD
current_version = 0.7.0
=======
current_version = 1.0.0
>>>>>>> 9dcb528f
commit = True
tag = True

[bumpversion:file:setup.py]

[tool:pytest]
addopts = --verbose

[flake8]
max-line-length = 120<|MERGE_RESOLUTION|>--- conflicted
+++ resolved
@@ -3,11 +3,7 @@
 
 [bumpversion]
 message = chore: release {new_version}
-<<<<<<< HEAD
-current_version = 0.7.0
-=======
 current_version = 1.0.0
->>>>>>> 9dcb528f
 commit = True
 tag = True
 
